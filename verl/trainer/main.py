--- conflicted
+++ resolved
@@ -30,64 +30,6 @@
 
 # please make sure main_task is not scheduled on head
 @ray.remote(num_cpus=1)
-<<<<<<< HEAD
-def main_task(config: PPOConfig):
-    # please make sure main_task is not scheduled on head
-    # print config
-    config.deep_post_init()
-    print(json.dumps(config.to_dict(), indent=2))
-
-    # instantiate tokenizer
-    tokenizer = get_tokenizer(
-        config.worker.actor.model.model_path,
-        trust_remote_code=config.worker.actor.model.trust_remote_code,
-        use_fast=True,
-    )
-    processor = get_processor(
-        config.worker.actor.model.model_path,
-        trust_remote_code=config.worker.actor.model.trust_remote_code,
-        use_fast=True,
-    )
-
-    # define worker classes
-    ray_worker_group_cls = RayWorkerGroup
-    role_worker_mapping = {
-        Role.ActorRollout: ray.remote(FSDPWorker),
-        Role.Critic: ray.remote(FSDPWorker),
-        Role.RefPolicy: ray.remote(FSDPWorker),
-    }
-    global_pool_id = "global_pool"
-    resource_pool_spec = {
-        global_pool_id: [config.trainer.n_gpus_per_node] * config.trainer.nnodes,
-    }
-    mapping = {
-        Role.ActorRollout: global_pool_id,
-        Role.Critic: global_pool_id,
-        Role.RefPolicy: global_pool_id,
-    }
-    resource_pool_manager = ResourcePoolManager(resource_pool_spec=resource_pool_spec, mapping=mapping)
-
-    ## TODO: add train/val reward_fn differentiation with args
-    reward_fn = CustomRewardManager(
-        tokenizer=tokenizer, num_examine=1, compute_score=config.worker.reward.compute_score, validation=False, response_length=config.data.max_response_length, batch_processing=config.worker.reward.batch_processing
-    )
-    val_reward_fn = CustomRewardManager(
-        tokenizer=tokenizer, num_examine=1, compute_score=config.worker.reward.compute_score, validation=True, response_length=config.data.max_response_length, batch_processing=config.worker.reward.batch_processing
-    )
-
-    trainer = RayPPOTrainer(
-        config=config,
-        tokenizer=tokenizer,
-        processor=processor,
-        role_worker_mapping=role_worker_mapping,
-        resource_pool_manager=resource_pool_manager,
-        ray_worker_group_cls=ray_worker_group_cls,
-        reward_fn=reward_fn,
-        val_reward_fn=val_reward_fn,
-    )
-    trainer.init_workers()
-    trainer.fit()
-=======
 class Runner:
     """A runner for RL training."""
 
@@ -126,12 +68,12 @@
         }
         resource_pool_manager = ResourcePoolManager(resource_pool_spec=resource_pool_spec, mapping=mapping)
 
-        reward_fn = CustomRewardManager(
-            tokenizer=tokenizer, num_examine=1, compute_score=config.worker.reward.compute_score
-        )
-        val_reward_fn = CustomRewardManager(
-            tokenizer=tokenizer, num_examine=1, compute_score=config.worker.reward.compute_score
-        )
+    reward_fn = CustomRewardManager(
+        tokenizer=tokenizer, num_examine=1, compute_score=config.worker.reward.compute_score, validation=False, response_length=config.data.max_response_length, batch_processing=config.worker.reward.batch_processing
+    )
+    val_reward_fn = CustomRewardManager(
+        tokenizer=tokenizer, num_examine=1, compute_score=config.worker.reward.compute_score, validation=True, response_length=config.data.max_response_length, batch_processing=config.worker.reward.batch_processing
+    )
 
         trainer = RayPPOTrainer(
             config=config,
@@ -145,7 +87,6 @@
         )
         trainer.init_workers()
         trainer.fit()
->>>>>>> 6c0bba7e
 
 
 def main():
