--- conflicted
+++ resolved
@@ -684,22 +684,8 @@
                             batch = batch.union(values)
 
                     with _timer("adv", timing_raw):
-<<<<<<< HEAD
-                        # reward_fn should combine the results from reward model and rule-based results
-                        if self.use_reward_model:
-                            raise NotImplementedError("RM is not supported for PPO yet.")
-
-                        # we combine with rule-based rm
-                        # breakpoint()
-                        reward_tensor = self.reward_fn(batch)
-                        batch.batch["token_level_scores"] = reward_tensor
-
-                        # compute rewards. apply_kl_penalty if available
-                        if not self.config.worker.actor.use_kl_loss:  # not grpo's kl loss
-=======
                         # apply kl penalty if available
                         if not self.config.algorithm.use_kl_loss:  # apply kl penalty to reward
->>>>>>> 6c0bba7e
                             batch, kl_metrics = apply_kl_penalty(
                                 batch, kl_ctrl=self.kl_ctrl, kl_penalty=self.config.algorithm.kl_penalty
                             )
