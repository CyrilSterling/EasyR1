# Copyright 2024 Bytedance Ltd. and/or its affiliates
#
# Licensed under the Apache License, Version 2.0 (the "License");
# you may not use this file except in compliance with the License.
# You may obtain a copy of the License at
#
#     http://www.apache.org/licenses/LICENSE-2.0
#
# Unless required by applicable law or agreed to in writing, software
# distributed under the License is distributed on an "AS IS" BASIS,
# WITHOUT WARRANTIES OR CONDITIONS OF ANY KIND, either express or implied.
# See the License for the specific language governing permissions and
# limitations under the License.

import re
<<<<<<< HEAD
import torch
=======
from typing import Dict
>>>>>>> 6c0bba7e

from mathruler.grader import extract_boxed_content
from math_verify import parse, verify
from sympy import symbols, pi


def _inject_implicit_mixed_number(step: str):
    """
    Automatically make a mixed number evalable
    e.g. 7 3/4 => 7+3/4
    """
    p1 = re.compile("([0-9]) +([0-9])")
    step = p1.sub("\\1+\\2", step)  ## implicit mults
    return step

def fix_frac(expr: str) -> str:
    # frac{xxx}{xxx} -> \frac{xxx}{xxx}
    expr = re.sub(r'(?<!\\)frac', r'\\frac', expr)
    # \fracab, \frac{a}b, \fraca{b}, \frac(a)b, \fraca(b), \frac(a)(b) -> \frac{a}{b}
    expr = re.sub(r'\\frac([^{\s])([^{\s])', r'\\frac{\1}{\2}', expr)
    expr = re.sub(r'\\frac(\{[^{}]+\})([^{\s])', r'\\frac\1{\2}', expr)
    expr = re.sub(r'\\frac([^{\s])(\{[^{}]+\})', r'\\frac{\1}\2', expr)
    expr = re.sub(r'\\frac\(([^()]+)\)\(([^()]+)\)', r'\\frac{\1}{\2}', expr)
    expr = re.sub(r'\\frac([^{\s])\(([^()]+)\)', r'\\frac{\1}{\2}', expr)
    expr = re.sub(r'\\frac\(([^()]+)\)([^{\s])', r'\\frac{\1}{\2}', expr)
    return expr

def fix_sqrt(expr: str) -> str:
    # sqrt{xxx} -> \sqrt{xxx}
    expr = re.sub(r'(?<!\\)sqrt', r'\\sqrt', expr)
    # \sqrt(xxx) -> \sqrt{xxx}
    expr = re.sub(r"\\sqrt\((.*?)\)", r'\\sqrt{\1}', expr)
    # \sqrtxxxx -> \sqrt{x}xxx
    expr = re.sub(r'\\sqrt(?!\{)(.)', r'\\sqrt{\1}', expr)
    return expr


def fix_pi(expr: str) -> str:
    # pi -> \pi
    expr = re.sub(r'(?<!\\)pi', r'\\pi', expr)
    expr = expr.replace("π", "\\pi")
    return expr


def _is_float(num: str) -> bool:
    try:
        float(num)
        return True
    except ValueError:
        return False


def get_decimal_places(s):
    match = re.search(r'\.(\d+)', s)
    return len(match.group(1)) if match else 0


def replace_circled_numbers(text: str) -> str:
    def circled_to_digit(match):
        char = match.group(0)
        return str(ord(char) - 0x2460 + 1)

    pattern = r'[\u2460-\u2473]'
    if re.search(pattern, text) is not None:
        text = text.replace(",", "")
        return re.sub(pattern, circled_to_digit, text)
    return text

def normalize(expr: str) -> str:
    """Normalize answer expressions."""
    if expr is None:
        return None

    # Remove enclosing `\text{}`.
    # m = re.search(r"^\\text\{(?P<text>.+?)\}$", expr)
    # if m is not None:
    #     expr = m.group("text")
    # Remove enclosing `\text{}`. Execute twice to account for two levels of nesting.
    expr = re.sub(r"\\text\{(.*?)\}", r'\1', expr)
    expr = re.sub(r"\\text\{(.*?)\}", r'\1', expr)


    expr = expr.replace("\\%", "%")
    expr = expr.replace("\\$", "$")
    expr = expr.replace("$", "")
    expr = expr.replace(" or ", " , ")
    expr = expr.replace(" and ", " , ")

    expr = expr.replace("million", "*10^6")
    expr = expr.replace("billion", "*10^9")
    expr = expr.replace("trillion", "*10^12")

    for unit in [
        "degree",
        "cm",
        "centimeter",
        "dm",
        "meter",
        "mile",
        "gram",
        "kilo",
        "kilogram",
        "kg",
        "liter",
        "second",
        "minute",
        "hour",
        "day",
        "week",
        "month",
        "year",
        "foot",
        "feet",
        "inch",
        "in",
        "yard",
        "square",
        "cell",
        "unit",
        "yuan",
        "time",
        "米",
        "厘米",
        "克",
        "千克",
        "公斤",
        "升",
        "秒",
        "分钟",
        "分",
        "小时",
        "天",
        "周",
        "月",
        "年",
        "元",
    ]:
        # end by es/s, ^d or unicode superscript
        expr = re.sub(rf"{unit}(es)?(s)? *(\^({{*)[0-9]+(}}*))?([\u00B2\u00B3\u2070-\u2079]+)?", "", expr)
    
    # delete \cric or ^\cric or ^{\cric} or unicode format degree
    expr = re.sub(r"\^ *\\circ", "", expr)
    expr = re.sub(r"\^ *{\\circ}", "", expr)
    expr = re.sub(r"\\circ", "", expr)
    expr = re.sub(r"°", "", expr)

    if len(expr) > 0 and expr[0] == "{" and expr[-1] == "}":
        expr = expr[1:-1]

    expr = re.sub(",\\\\! *", "", expr)
    # if _is_float(expr) and _is_int(float(expr)):
    #     expr = str(int(round(float(expr))))
    # if "\\" in expr:
    #     try:
    #         expr = _parse_latex(expr)
    #     except:
    #         pass

    # edge case with mixed numbers and negative signs
    expr = re.sub("- *", "-", expr)

    expr = _inject_implicit_mixed_number(expr)
    expr = expr.replace(" ", "")

    # if we somehow still have latex braces here, just drop them
    # expr = expr.replace("{", "")
    # expr = expr.replace("}", "")

    # if we somehow still have blank (), drop them 
    expr = expr.replace("()", "")
    expr = expr.replace("{}", "")

    expr = expr.replace("√", "\\sqrt")
    expr = fix_frac(expr)
    expr = fix_sqrt(expr)
    expr = fix_pi(expr)

    # don't be case sensitive for text answers
    expr = expr.lower()

    # if _str_is_int(expr):
    #     expr = str(_str_to_int(expr))
    # Geometry
    expr = expr.replace("\\parallel", "//")
    expr = expr.replace("平行", "//")
    expr = expr.replace("⊥", "\\perp")
    expr = expr.replace("△", "\\triangle")
    expr = expr.replace("Δ", "\\triangle")
    expr = expr.replace("∠", "\\angle")
    expr = expr.replace("∽", "\\sim")
    expr = expr.replace("角", "\\angle")
    expr = expr.replace("平面", "plane")
    expr = expr.replace("且", "and")
    expr = expr.replace("\\times", "*")
    expr = expr.replace("正确", "correct")
    expr = expr.replace("错误", "incorrect")
    expr = expr.replace("notlessthan", "\\geq")
    expr = expr.replace("notmorethan", "\\leq")
    expr = replace_circled_numbers(expr)
    if "不够" in expr:
        expr = "no"
    elif "够" in expr:
        expr = "yes"
    if "notenough" in expr:
        expr = "no"
    elif "enough" in expr:
        expr = "yes"
    if "not" in expr:
        expr = "no"

    return expr


def is_choice_format(expr):
    expr = expr.strip().upper()
    return bool(re.match(r'^([A-E]$|\([A-E]\)$|[A-E]\.|\([A-E]\))', expr))


def r1v_format_reward(predict_str: str) -> float:
    pattern = re.compile(r"<think>.*?</think>\s*<answer>.*?</answer>", re.DOTALL)
    format_match = re.fullmatch(pattern, predict_str)
    return 1.0 if format_match else 0.0
    # if format_match:
    #     content_match = re.search(r"<answer>(.*?)</answer>", predict_str, re.DOTALL).group(1).strip()
    #     boxed_pattern = re.compile(r"\\boxed\{.*?\}", re.DOTALL)
    #     boxed_match = re.search(boxed_pattern, content_match)
    #     if boxed_match is not None:
    #         return 1.0
    # return 0.0


def r1v_accuracy_reward(predict_str: str, ground_truth: str, response_length = None) -> float:
    try:
        ground_truth = ground_truth.strip()
        content_match = re.search(r"<answer>(.*?)</answer>", predict_str, re.DOTALL)
        pred_answer = content_match.group(1).strip()# if content_match else predict_str.strip()
        pred_answer = extract_boxed_content(pred_answer).strip()
        ## original mathruler match code
        # # pred_answer = extract_boxed_content(pred_answer)
        if is_choice_format(pred_answer) or is_choice_format(ground_truth):
            pattern = r'^\(?([A-E])\)?(?:\.\s*|$|\s)'
            pred_answer = re.match(pattern, pred_answer.strip().upper()).group(1)
            ground_truth = re.match(pattern, ground_truth.strip().upper()).group(1)
            if pred_answer == ground_truth:
                return 1.0
            else:
                return 0.1
        if pred_answer == ground_truth:
            return 1.0
        pred_answer = normalize(pred_answer).strip()
        ground_truth = normalize(ground_truth).strip()
        if pred_answer == ground_truth:
            return 1.0

        if _is_float(pred_answer) and _is_float(ground_truth):
            float_rounding_limit = min(len(pred_answer.split(".")[-1]), len(ground_truth.split(".")[-1]))
        elif "pi" in pred_answer or "pi" in ground_truth:
            float_rounding_limit = 2
        else:
            float_rounding_limit = 4
        pred_answer = parse(f"\\boxed{{{pred_answer}}}")
        ground_truth = parse(f"\\boxed{{{ground_truth}}}")

        # consider the constant pi
        pred_answer[0] = pred_answer[0].subs(pi, 3.14)
        ground_truth[0] = ground_truth[0].subs(pi, 3.14)

        # if content_match is None or pred_answer is None:
        #     return 0.0
        # print(pred_answer, ground_truth)
        if verify(pred_answer, ground_truth, float_rounding=float_rounding_limit):
            return 1.0
<<<<<<< HEAD
        else:
            return 0.1
    except Exception as e:
        if isinstance(e, ValueError):
            print(f"Error occurred when computing reward!\n[[predict_str]] {predict_str}\n[[ground_truth]] {ground_truth}")
        return 0.0
=======

    except Exception:
        pass
>>>>>>> 6c0bba7e

    return 0.1


<<<<<<< HEAD
def r1v_compute_score(predict_str: str, ground_truth: str, validation: bool = False, response_length = None) -> float:
    acc_reward = r1v_accuracy_reward(predict_str, ground_truth, response_length)
    format_reward = r1v_format_reward(predict_str)
    if validation:
        reward = acc_reward if acc_reward == 1.0 else 0.0
    else:
        train_acc_reward = acc_reward
        reward = train_acc_reward * 0.9 + format_reward * 0.1
    # reward /= 2
    return reward
=======
def r1v_compute_score(predict_str: str, ground_truth: str) -> Dict[str, float]:
    format = r1v_format_reward(predict_str)
    accuracy = r1v_accuracy_reward(predict_str, ground_truth)
    return {
        "overall": 0.5 * accuracy + 0.5 * format,
        "format": format,
        "accuracy": accuracy,
    }
>>>>>>> 6c0bba7e
<|MERGE_RESOLUTION|>--- conflicted
+++ resolved
@@ -13,11 +13,7 @@
 # limitations under the License.
 
 import re
-<<<<<<< HEAD
-import torch
-=======
 from typing import Dict
->>>>>>> 6c0bba7e
 
 from mathruler.grader import extract_boxed_content
 from math_verify import parse, verify
@@ -290,24 +286,17 @@
         # print(pred_answer, ground_truth)
         if verify(pred_answer, ground_truth, float_rounding=float_rounding_limit):
             return 1.0
-<<<<<<< HEAD
         else:
             return 0.1
     except Exception as e:
         if isinstance(e, ValueError):
             print(f"Error occurred when computing reward!\n[[predict_str]] {predict_str}\n[[ground_truth]] {ground_truth}")
         return 0.0
-=======
-
-    except Exception:
-        pass
->>>>>>> 6c0bba7e
 
     return 0.1
 
 
-<<<<<<< HEAD
-def r1v_compute_score(predict_str: str, ground_truth: str, validation: bool = False, response_length = None) -> float:
+def r1v_compute_score_(predict_str: str, ground_truth: str, validation: bool = False, response_length = None) -> float:
     acc_reward = r1v_accuracy_reward(predict_str, ground_truth, response_length)
     format_reward = r1v_format_reward(predict_str)
     if validation:
@@ -317,7 +306,7 @@
         reward = train_acc_reward * 0.9 + format_reward * 0.1
     # reward /= 2
     return reward
-=======
+
 def r1v_compute_score(predict_str: str, ground_truth: str) -> Dict[str, float]:
     format = r1v_format_reward(predict_str)
     accuracy = r1v_accuracy_reward(predict_str, ground_truth)
@@ -325,5 +314,4 @@
         "overall": 0.5 * accuracy + 0.5 * format,
         "format": format,
         "accuracy": accuracy,
-    }
->>>>>>> 6c0bba7e
+    }