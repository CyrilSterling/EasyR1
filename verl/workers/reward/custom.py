# Copyright 2024 Bytedance Ltd. and/or its affiliates
#
# Licensed under the Apache License, Version 2.0 (the "License");
# you may not use this file except in compliance with the License.
# You may obtain a copy of the License at
#
#     http://www.apache.org/licenses/LICENSE-2.0
#
# Unless required by applicable law or agreed to in writing, software
# distributed under the License is distributed on an "AS IS" BASIS,
# WITHOUT WARRANTIES OR CONDITIONS OF ANY KIND, either express or implied.
# See the License for the specific language governing permissions and
# limitations under the License.


from collections import defaultdict
from typing import Any, Callable, Dict, Tuple, TypedDict

import torch
from transformers import PreTrainedTokenizer

from ...protocol import DataProto
from ...utils.reward_score import math_compute_score, r1v_compute_score, openr1_compute_score_batch

class RewardScore(TypedDict):
    overall: float
    format: float
    accuracy: float

class CustomRewardManager:
<<<<<<< HEAD
    def __init__(self, tokenizer: PreTrainedTokenizer, num_examine: int, compute_score: str, validation: bool, response_length: int = None, batch_processing: bool = False):
        self.tokenizer = tokenizer
        self.num_examine = num_examine
        self.validation = validation
        self.response_length = response_length
        self.batch_processing = batch_processing
=======
    def __init__(self, tokenizer: PreTrainedTokenizer, compute_score: str):
        self.tokenizer = tokenizer
>>>>>>> a91d2a8d
        if compute_score == "math":
            self.compute_score: Callable[[str, str], RewardScore] = math_compute_score
        elif compute_score == "r1v":
            self.compute_score: Callable[[str, str], RewardScore] = r1v_compute_score
        elif compute_score == "openr1":
            if self.batch_processing:
                self.compute_score = openr1_compute_score_batch
            else:
                # self.compute_score = openr1_compute_score
                raise NotImplementedError("openr1_compute_score is not adapted to the new channel-wise reward computation, use batch_processing if openr1_reward is needed")
        else:
            raise NotImplementedError()

<<<<<<< HEAD
    def batch_process(self, data: DataProto, reward_tensor: torch.Tensor, already_print: int, reward_metrics: Dict[str, float]):
        # breakpoint()
        prompt_strs = []
        response_strs = []
        ground_truths = []
        valid_response_lengths = []
        for i in range(len(data)):
            data_item = data[i]
            
            prompt_ids = data_item.batch["prompts"]
            prompt_length = prompt_ids.shape[-1]
            
            valid_prompt_length = data_item.batch["attention_mask"][:prompt_length].sum()
            valid_prompt_ids = prompt_ids[-valid_prompt_length:]
            
=======
    def __call__(self, data: DataProto) -> Tuple[torch.Tensor, Dict[str, Any]]:
        reward_tensor = torch.zeros_like(data.batch["responses"], dtype=torch.float32)
        reward_metrics = defaultdict(list)
        for i in range(len(data)):
            data_item = data[i]  # DataProtoItem
>>>>>>> a91d2a8d
            response_ids = data_item.batch["responses"]
            response_mask = data_item.batch["response_mask"]
            valid_response_length = response_mask.sum()
            valid_response_ids = response_ids[:valid_response_length]
<<<<<<< HEAD
            
            prompt_str = self.tokenizer.decode(valid_prompt_ids, skip_special_tokens=True)
            response_str = self.tokenizer.decode(valid_response_ids, skip_special_tokens=True)
            
            prompt_strs.append(prompt_str)
            response_strs.append(response_str)
            ground_truths.append(data_item.non_tensor_batch["ground_truth"])
            valid_response_lengths.append(valid_response_length)
        
        scores = self.compute_score(response_strs, ground_truths, prompt_strs, self.validation, self.response_length)
        for i in range(len(data)):
            reward_tensor[i, valid_response_lengths[i] - 1] = scores[i]["overall"]

            for key, value in scores[i].items():
                reward_metrics[key].append(value)

            if already_print < self.num_examine:
                already_print += 1
                print("[prompt]", prompt_strs[i])
                print("[response]", response_strs[i])
                print("[ground_truth]", ground_truths[i])
                print("[score]", scores[i])

        return reward_tensor, reward_metrics
                
            

    def __call__(self, data: DataProto) -> Tuple[torch.Tensor, Dict[str, Any]]:
        reward_tensor = torch.zeros_like(data.batch["responses"], dtype=torch.float32)
        reward_metrics = defaultdict(list)
        already_print = 0

        if self.batch_processing:
            return self.batch_process(data, reward_tensor, already_print, reward_metrics)
        else:
            for i in range(len(data)):
                data_item = data[i]  # DataProtoItem

                prompt_ids = data_item.batch["prompts"]
                prompt_length = prompt_ids.shape[-1]

                valid_prompt_length = data_item.batch["attention_mask"][:prompt_length].sum()
                valid_prompt_ids = prompt_ids[-valid_prompt_length:]

                response_ids = data_item.batch["responses"]
                valid_response_length = data_item.batch["attention_mask"][prompt_length:].sum()
                valid_response_ids = response_ids[:valid_response_length]

                # decode
                prompt_str = self.tokenizer.decode(valid_prompt_ids, skip_special_tokens=True)
                response_str = self.tokenizer.decode(valid_response_ids, skip_special_tokens=True)

                ground_truth = data_item.non_tensor_batch["ground_truth"]

                score = self.compute_score(response_str, ground_truth)
                reward_tensor[i, valid_response_length - 1] = score["overall"]
                for key, value in score.items():
                    reward_metrics[key].append(value)

                if already_print < self.num_examine:
                    already_print += 1
                    print("[prompt]", prompt_str)
                    print("[response]", response_str)
                    print("[ground_truth]", ground_truth)
                    print("[score]", score)

            return reward_tensor, reward_metrics
=======

            response_str = self.tokenizer.decode(valid_response_ids, skip_special_tokens=True)
            ground_truth = data_item.non_tensor_batch["ground_truth"]

            score = self.compute_score(response_str, ground_truth)
            reward_tensor[i, valid_response_length - 1] = score["overall"]
            for key, value in score.items():
                reward_metrics[key].append(value)

        return reward_tensor, reward_metrics
>>>>>>> a91d2a8d
<|MERGE_RESOLUTION|>--- conflicted
+++ resolved
@@ -28,17 +28,12 @@
     accuracy: float
 
 class CustomRewardManager:
-<<<<<<< HEAD
     def __init__(self, tokenizer: PreTrainedTokenizer, num_examine: int, compute_score: str, validation: bool, response_length: int = None, batch_processing: bool = False):
         self.tokenizer = tokenizer
         self.num_examine = num_examine
         self.validation = validation
         self.response_length = response_length
         self.batch_processing = batch_processing
-=======
-    def __init__(self, tokenizer: PreTrainedTokenizer, compute_score: str):
-        self.tokenizer = tokenizer
->>>>>>> a91d2a8d
         if compute_score == "math":
             self.compute_score: Callable[[str, str], RewardScore] = math_compute_score
         elif compute_score == "r1v":
@@ -52,7 +47,6 @@
         else:
             raise NotImplementedError()
 
-<<<<<<< HEAD
     def batch_process(self, data: DataProto, reward_tensor: torch.Tensor, already_print: int, reward_metrics: Dict[str, float]):
         # breakpoint()
         prompt_strs = []
@@ -68,18 +62,9 @@
             valid_prompt_length = data_item.batch["attention_mask"][:prompt_length].sum()
             valid_prompt_ids = prompt_ids[-valid_prompt_length:]
             
-=======
-    def __call__(self, data: DataProto) -> Tuple[torch.Tensor, Dict[str, Any]]:
-        reward_tensor = torch.zeros_like(data.batch["responses"], dtype=torch.float32)
-        reward_metrics = defaultdict(list)
-        for i in range(len(data)):
-            data_item = data[i]  # DataProtoItem
->>>>>>> a91d2a8d
             response_ids = data_item.batch["responses"]
-            response_mask = data_item.batch["response_mask"]
-            valid_response_length = response_mask.sum()
+            valid_response_length = data_item.batch["attention_mask"][prompt_length:].sum()
             valid_response_ids = response_ids[:valid_response_length]
-<<<<<<< HEAD
             
             prompt_str = self.tokenizer.decode(valid_prompt_ids, skip_special_tokens=True)
             response_str = self.tokenizer.decode(valid_response_ids, skip_special_tokens=True)
@@ -117,23 +102,13 @@
         else:
             for i in range(len(data)):
                 data_item = data[i]  # DataProtoItem
-
-                prompt_ids = data_item.batch["prompts"]
-                prompt_length = prompt_ids.shape[-1]
-
-                valid_prompt_length = data_item.batch["attention_mask"][:prompt_length].sum()
-                valid_prompt_ids = prompt_ids[-valid_prompt_length:]
-
                 response_ids = data_item.batch["responses"]
-                valid_response_length = data_item.batch["attention_mask"][prompt_length:].sum()
+                response_mask = data_item.batch["response_mask"]
+                valid_response_length = response_mask.sum()
                 valid_response_ids = response_ids[:valid_response_length]
 
-                # decode
-                prompt_str = self.tokenizer.decode(valid_prompt_ids, skip_special_tokens=True)
                 response_str = self.tokenizer.decode(valid_response_ids, skip_special_tokens=True)
-
                 ground_truth = data_item.non_tensor_batch["ground_truth"]
-
                 score = self.compute_score(response_str, ground_truth)
                 reward_tensor[i, valid_response_length - 1] = score["overall"]
                 for key, value in score.items():
@@ -146,16 +121,4 @@
                     print("[ground_truth]", ground_truth)
                     print("[score]", score)
 
-            return reward_tensor, reward_metrics
-=======
-
-            response_str = self.tokenizer.decode(valid_response_ids, skip_special_tokens=True)
-            ground_truth = data_item.non_tensor_batch["ground_truth"]
-
-            score = self.compute_score(response_str, ground_truth)
-            reward_tensor[i, valid_response_length - 1] = score["overall"]
-            for key, value in score.items():
-                reward_metrics[key].append(value)
-
-        return reward_tensor, reward_metrics
->>>>>>> a91d2a8d
+        return reward_tensor, reward_metrics